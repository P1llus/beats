--- conflicted
+++ resolved
@@ -619,7 +619,7 @@
 #------------------------------- Coredns Module -------------------------------
 - module: coredns
   # Fileset for native deployment
-  log: 
+  log:
     enabled: true
 
     # Set custom paths for the log files. If left empty,
@@ -628,7 +628,7 @@
 
 #----------------------------- Crowdstrike Module -----------------------------
 - module: crowdstrike
-  
+
   falcon:
     enabled: true
 
@@ -715,7 +715,7 @@
 #------------------------------ Envoyproxy Module ------------------------------
 - module: envoyproxy
   # Fileset for native deployment
-  log: 
+  log:
     enabled: true
 
     # Set custom paths for the log files. If left empty,
@@ -1955,7 +1955,6 @@
     # Filebeat will choose the paths depending on your OS.
     #var.paths:
 
-<<<<<<< HEAD
 #---------------- Symantec AntiVirus/Endpoint Protection Module ----------------
 - module: symantec
   endpointprotection:
@@ -2027,8 +2026,6 @@
     # The interval to poll the API for updates
     var.interval: 60m
 
-=======
->>>>>>> 0f8b65ee
 #---------------------------- Apache Tomcat Module ----------------------------
 - module: tomcat
   log:
@@ -2087,7 +2084,7 @@
   http:
     enabled: true
   intel:
-    enabled: true    
+    enabled: true
   irc:
     enabled: true
   kerberos:
@@ -2913,14 +2910,14 @@
     # Maximum duration after which events are available to the outputs,
     # if the number of events stored in the queue is < `flush.min_events`.
     #flush.timeout: 1s
-  
+
   # The disk queue stores incoming events on disk until the output is
   # ready for them. This allows a higher event limit than the memory-only
   # queue and lets pending events persist through a restart.
   #disk:
     # The directory path to store the queue's data.
     #path: "${path.data}/diskqueue"
-    
+
     # The maximum space the queue should occupy on disk. Depending on
     # input settings, events that exceed this limit are delayed or discarded.
     #max_size: 10GB
