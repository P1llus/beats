--- conflicted
+++ resolved
@@ -229,14 +229,12 @@
 - Fix handling of ModifiedProperties field in Office 365. {pull}23777[23777]
 - Use rfc6587 framing for fortinet firewall and clientendpoint filesets when transferring over tcp. {pull}23837[23837]
 - Fix httpjson input logging so it doesn't conflict with ECS. {pull}23972[23972]
-<<<<<<< HEAD
 - Fix Okta default date formatting. {issue}24018[24018] {pull}24025[24025]
 - Fix netflow module ignoring detect_sequence_reset flag. {issue}24268[24268] {pull}24270[24270]
 - Fix Cisco ASA parser for message 722051. {pull}24410[24410]
 - Fix `google_workspace` pagination. {pull}24668[24668]
 - Fix Cisco ASA parser for message 302022. {issue}24405[24405] {pull}24697[24697]
 - Fix Cisco AMP `@metadata._id` calculation {issue}24717[24717] {pull}24718[24718]
-=======
 - Fix Logstash module handling of logstash.log.log_event.action field. {issue}20709[20709]
 - aws/s3access dataset was populating event.duration using the wrong unit. {pull}23920[23920]
 - Zoom module pipeline failed to ingest some chat_channel events. {pull}23904[23904]
@@ -250,14 +248,11 @@
 - Fix Cisco AMP `@metadata._id` calculation {issue}24717[24717] {pull}24718[24718]
 - Fix date parsing in GSuite/login and Google Workspace/login filesets. {issue}24694[24694]
 - Fix gcp/vpcflow module error where input type was defaulting to file. {pull}24719[24719]
->>>>>>> bc4baf92
 - Fix gcp/vpcflow module error where input type was defaulting to file. {pull}24719[24719]
 - Fix date parsing in GSuite/login and Google Workspace/login filesets. {issue}24694[24694]
 - Fix date parsing in GSuite/login fileset. {issue}24694[24694]
 - Improve Cisco ASA/FTD parsing of messages - better support for identity FW messages. Change network.bytes, source.bytes, and destination.bytes to long from integer since value can exceed integer capacity.  Add descriptions for various processors for easier pipeline editing in Kibana UI. {pull}23766[23766]
-<<<<<<< HEAD
 - Updating Oauth2 flow for m365_defender fileset. {pull}24829[24829]
-=======
 - Fix usage of unallowed ECS event.outcome values in Cisco ASA/FTD pipeline. {pull}24744[24744].
 - Updating Oauth2 flow for m365_defender fileset. {pull}24829[24829]
 - Improve PanOS parsing and ingest pipeline. {issue}22413[22413] {issue}22748[22748] {pull}24799[24799]
@@ -266,7 +261,6 @@
 - Fix IPtables Pipeline and Ubiquiti dashboard. {issue}24878[24878] {pull}24928[24928]
 - Fix gcp module field names to use gcp instead of googlecloud. {pull}25038[25038]
 - Strip Azure Eventhub connection string in debug logs. {pulll}25066[25066]
->>>>>>> bc4baf92
 
 *Heartbeat*
 
