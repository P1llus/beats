// Use these for links to issue and pulls. Note issues and pulls redirect one to
// each other on Github, so don't worry too much on using the right prefix.
:issue: https://github.com/elastic/beats/issues/
:pull: https://github.com/elastic/beats/pull/

=== Beats version HEAD
https://github.com/elastic/beats/compare/v7.0.0-alpha2...master[Check the HEAD diff]

==== Breaking changes

*Affecting all Beats*

- The document id fields has been renamed from @metadata.id to @metadata._id {pull}15859[15859]
- Variable substitution from environment variables is not longer supported. {pull}15937{15937}
- Change aws_elb autodiscover provider field name from elb_listener.* to aws.elb.*. {issue}16219[16219] {pull}16402{16402}
- Remove `AddDockerMetadata` and `AddKubernetesMetadata` processors from the `script` processor. They can still be used as normal processors in the configuration. {issue}16349[16349] {pull}16514[16514]
- Introduce APM libbeat instrumentation, active when running the beat with ELASTIC_APM_ACTIVE=true. {pull}17938[17938]
- Remove the non-ECS `agent.hostname` field. Use the `agent.name` or `agent.id` fields for an identifier. {issue}16377[16377] {pull}18328[18328]
- Make error message about locked data path actionable. {pull}18667[18667]
- Ensure dynamic template names are unique for the same field. {pull}18849[18849]

*Auditbeat*

- File integrity dataset (macOS): Replace unnecessary `file.origin.raw` (type keyword) with `file.origin.text` (type `text`). {issue}12423[12423] {pull}15630[15630]

*Filebeat*

- Improve ECS field mappings in panw module.  event.outcome now only contains success/failure per ECS specification. {issue}16025[16025] {pull}17910[17910]
- Improve ECS categorization field mappings for nginx module. http.request.referrer only populated when nginx sets a value {issue}16174[16174] {pull}17844[17844]
- Improve ECS field mappings in santa module. move hash.sha256 to process.hash.sha256 & move certificate fields to santa.certificate . {issue}16180[16180] {pull}17982[17982]
- With the default configuration the cloud modules (aws, azure, googlecloud, o365, okta)
  will no longer send the `host` field that contains information about the host Filebeat is
  running on. This is because the `host` field specifies the host on which the event
  happened. {issue}13920[13920] {pull}18223[18223]
- With the default configuration the following modules will no longer send the `host`
  field that contains information about the host on which Filebeat is running.
  You can revert this change by configuring tags for the module and omitting
  `forwarded` from the list. {issue}13920[13920]
* CEF {pull}18223[18223]
* PANW {pull}18223[18223]
* Cisco {pull}18753[18753]
* CrowdStrike {pull}19132[19132]
* Fortinet {pull}19133[19133]
* iptables {pull}18756[18756]
* Checkpoint {pull}18754[18754]
* Netflow {pull}19087[19087]
* Zeek {pull}19113[19113] (`forwarded` tag is not included by default)
* Suricata {pull}19107[19107] (`forwarded` tag is not included by default)
* CoreDNS {pull}19134[19134] (`forwarded` tag is not included by default)
* Envoy Proxy {pull}19134[19134] (`forwarded` tag is not included by default)
- Preserve case of http.request.method.  ECS prior to 1.6 specified normalizing to lowercase, which lost information. Affects filesets: apache/access, elasticsearch/audit, iis/access, iis/error, nginx/access, nginx/ingress_controller, aws/elb, suricata/eve, zeek/http. {issue}18154[18154] {pull}18359[18359]
- Adds check on `<no value>` config option value for the azure input `resource_manager_endpoint`. {pull}18890[18890]
- Okta module now requires objects instead of JSON strings for the `http_headers`, `http_request_body`, `pagination`, `rate_limit`, and `ssl` variables. {pull}18953[18953]
- Adds oauth support for httpjson input. {issue}18415[18415] {pull}18892[18892]
- Adds `split_events_by` option to httpjson input. {pull}19246[19246]
- Adds `date_cursor` option to httpjson input. {pull}19483[19483]
- Adds Gsuite module with SAML support. {pull}19329[19329]
- Adds Gsuite User Accounts support. {pull}19329[19329]

*Heartbeat*


*Journalbeat*

- Improve parsing of syslog.pid in journalbeat to strip the username when present {pull}16116[16116]


*Metricbeat*

- Make use of secure port when accessing Kubelet API {pull}16063[16063]
- Add Tomcat overview dashboard {pull}14026[14026]
- Move service config under metrics and simplify metric types. {pull}18691[18691]
- Fix ECS compliance of user.id field in system/users  metricset {pull}19019[19019]

*Packetbeat*

- Redis: fix incorrectly handle with two-words redis command. {issue}14872[14872] {pull}14873[14873]

*Winlogbeat*

- Add support to Sysmon file delete events (event ID 23). {issue}18094[18094]
- Improve ECS field mappings in Sysmon module. `related.hash`, `related.ip`, and `related.user` are now populated. {issue}18364[18364]
- Improve ECS field mappings in Sysmon module. Hashes are now also populated to the corresponding `process.hash`, `process.pe.imphash`, `file.hash`, or `file.pe.imphash`. {issue}18364[18364]
- Improve ECS field mappings in Sysmon module. `file.name`, `file.directory`, and `file.extension` are now populated. {issue}18364[18364]
- Improve ECS field mappings in Sysmon module. `rule.name` is populated for all events when present. {issue}18364[18364]
- Add Powershell module. Support for event ID's: `400`, `403`, `600`, `800`, `4103`, `4014`, `4105`, `4106`. {issue}16262[16262] {pull}18526[18526]
- Fix Powershell processing of downgraded engine events. {pull}18966[18966]
- Fix unprefixed fields in `fields.yml` for Powershell module {issue}18984[18984]

*Functionbeat*


==== Bugfixes

*Affecting all Beats*

- Fix Kubernetes autodiscovery provider to correctly handle pod states and avoid missing event data {pull}17223[17223]
- Fix `add_cloud_metadata` to better support modifying sub-fields with other processors. {pull}13808[13808]
- TLS or Beats that accept connections over TLS and validate client certificates. {pull}14146[14146]
- Fix panics that could result from invalid TLS certificates. This can affect Beats that connect over TLS, or Beats that accept connections over TLS and validate client certificates. {pull}14146[14146]
- Fix panic in the Logstash output when trying to send events to closed connection. {pull}15568[15568]
- Fix missing output in dockerlogbeat {pull}15719[15719]
- Fix logging target settings being ignored when Beats are started via systemd or docker. {issue}12024[12024] {pull}15422[15442]
- Do not load dashboards where not available. {pull}15802[15802]
- Fix issue where TLS settings would be ignored when a forward proxy was in use. {pull}15516{15516}
- Update replicaset group to apps/v1 {pull}15854[15802]
- Fix issue where default go logger is not discarded when either * or stdout is selected. {issue}10251[10251] {pull}15708[15708]
- Upgrade go-ucfg to latest v0.8.1. {pull}15937{15937}
- Fix index names for indexing not always guaranteed to be lower case. {pull}16081[16081]
- Add `ssl.ca_sha256` option to the supported TLS option, this allow to check that a specific certificate is used as part of the verified chain. {issue}15717[15717]
- Fix loading processors from annotation hints. {pull}16348[16348]
- Fix an issue that could cause redundant configuration reloads. {pull}16440[16440]
- Fix k8s pods labels broken schema. {pull}16480[16480]
- Fix k8s pods annotations broken schema. {pull}16554[16554]
- Upgrade go-ucfg to latest v0.8.3. {pull}16450{16450}
- Fix `NewContainerMetadataEnricher` to use default config for kubernetes module. {pull}16857[16857]
- Improve some logging messages for add_kubernetes_metadata processor {pull}16866[16866]
- Fix k8s metadata issue regarding node labels not shown up on root level of metadata. {pull}16834[16834]
- Fail to start if httpprof is used and it cannot be initialized. {pull}17028[17028]
- Fix concurrency issues in convert processor when used in the global context. {pull}17032[17032]
- Fix bug with `monitoring.cluster_uuid` setting not always being exposed via GET /state Beats API. {issue}16732[16732] {pull}17420[17420]
- Fix building on FreeBSD by removing build flags from `add_cloudfoundry_metadata` processor. {pull}17486[17486]
- Do not rotate log files on startup when interval is configured and rotateonstartup is disabled. {pull}17613[17613]
- Fix goroutine leak and Elasticsearch output file descriptor leak when output reloading is in use. {issue}10491[10491] {pull}17381[17381]
- Fix `setup.dashboards.index` setting not working. {pull}17749[17749]
- Fix Elasticsearch license endpoint URL referenced in error message. {issue}17880[17880] {pull}18030[18030]
- Fix panic when assigning a key to a `nil` value in an event. {pull}18143[18143]
- Gives monitoring reporter hosts, if configured, total precedence over corresponding output hosts. {issue}17937[17937] {pull}17991[17991]
- Change `decode_json_fields` processor, to merge parsed json objects with existing objects in the event instead of fully replacing them. {pull}17958[17958]
- [Autodiscover] Check if runner is already running before starting again. {pull}18564[18564]
- Fix `keystore add` hanging under Windows. {issue}18649[18649] {pull}18654[18654]
- Fix an issue where error messages are not accurate in mapstriface. {issue}18662[18662] {pull}18663[18663]
- Fix regression in `add_kubernetes_metadata`, so configured `indexers` and `matchers` are used if defaults are not disabled. {issue}18481[18481] {pull}18818[18818]
- Fix potential race condition in fingerprint processor. {pull}18738[18738]
- Add better handling for Kubernetes Update and Delete watcher events. {pull}18882[18882]
- Fix the `translate_sid` processor's handling of unconfigured target fields. {issue}18990[18990] {pull}18991[18991]
- Fixed a service restart failure under Windows. {issue}18914[18914] {pull}18916[18916]
- The `monitoring.elasticsearch.api_key` value is correctly base64-encoded before being sent to the monitoring Elasticsearch cluster. {issue}18939[18939] {pull}18945[18945]
- Fix kafka topic setting not allowing upper case characters. {pull}18854[18854] {issue}18640[18640]
- Fix redis key setting not allowing upper case characters. {pull}18854[18854] {issue}18640[18640]
- Fix config reload metrics (`libbeat.config.module.start/stops/running`). {pull}19168[19168]
- Fix metrics hints builder to avoid wrong container metadata usage when port is not exposed {pull}18979[18979]
- Server-side TLS config now validates certificate and key are both specified {pull}19584[19584]

*Auditbeat*

- system/socket: Fixed compatibility issue with kernel 5.x. {pull}15771[15771]
- system/package: Fix parsing of Installed-Size field of DEB packages. {issue}16661[16661] {pull}17188[17188]
- system module: Fix panic during initialisation when /proc/stat can't be read. {pull}17569[17569]
- system/package: Fix an error that can occur while trying to persist package metadata. {issue}18536[18536] {pull}18887[18887]
- system/socket: Fix dataset using 100% CPU and becoming unresponsive in some scenarios. {pull}19033[19033] {pull}19764[19764]
- system/socket: Fixed tracking of long-running connections. {pull}19033[19033]
- system/package: Fix librpm loading on Fedora 31/32. {pull}NNNN[NNNN]
- file_integrity: Create fsnotify watcher only when starting file_integrity module {pull}19505[19505]

*Filebeat*

- Ensure all zeek timestamps include millisecond precision. {issue}14599[14599] {pull}16766[16766]
- Fix s3 input hanging with GetObjectRequest API call by adding context_timeout config. {issue}15502[15502] {pull}15590[15590]
- Add shared_credential_file to cloudtrail config {issue}15652[15652] {pull}15656[15656]
- Fix typos in zeek notice fileset config file. {issue}15764[15764] {pull}15765[15765]
- Fix mapping error when zeek weird logs do not contain IP addresses. {pull}15906[15906]
- Improve `elasticsearch/audit` fileset to handle timestamps correctly. {pull}15942[15942]
- Prevent Elasticsearch from spewing log warnings about redundant wildcards when setting up ingest pipelines for the `elasticsearch` module. {issue}15840[15840] {pull}15900[15900]
- Fix mapping error for cloudtrail additionalEventData field {pull}16088[16088]
- Fix a connection error in httpjson input. {pull}16123[16123]
- Fix s3 input with cloudtrail fileset reading json file. {issue}16374[16374] {pull}16441[16441]
- Rewrite azure filebeat dashboards, due to changes in kibana. {pull}16466[16466]
- Adding the var definitions in azure manifest files, fix for errors when executing command setup. {issue}16270[16270] {pull}16468[16468]
- Fix merging of fileset inputs to replace paths and append processors. {pull}16450{16450}
- Add queue_url definition in manifest file for aws module. {pull}16640{16640}
- Fix issue where autodiscover hints default configuration was not being copied. {pull}16987[16987]
- Fix Elasticsearch `_id` field set by S3 and Google Pub/Sub inputs. {pull}17026[17026]
- Fixed various Cisco FTD parsing issues. {issue}16863[16863] {pull}16889[16889]
- Fix default index pattern in IBM MQ filebeat dashboard. {pull}17146[17146]
- Fix `elasticsearch.gc` fileset to not collect _all_ logs when Elasticsearch is running in Docker. {issue}13164[13164] {issue}16583[16583] {pull}17164[17164]
- Fixed a mapping exception when ingesting CEF logs that used the spriv or dpriv extensions. {issue}17216[17216] {pull}17220[17220]
- CEF: Fixed decoding errors caused by trailing spaces in messages. {pull}17253[17253]
- Fixed a mapping exception when ingesting Logstash plain logs (7.4+) with pipeline ids containing non alphanumeric chars. {issue}17242[17242] {pull}17243[17243]
- Fixed MySQL slowlog module causing "regular expression has redundant nested repeat operator" warning in Elasticsearch. {issue}17086[17086] {pull}17156[17156]
- Fix `elasticsearch.audit` data ingest pipeline to be more forgiving with date formats found in Elasticsearch audit logs. {pull}17406[17406]
- Fixed activemq module causing "regular expression has redundant nested repeat operator" warning in Elasticsearch. {pull}17428[17428]
- Remove migrationVersion map 7.7.0 reference from Kibana dashboard file to fix backward compatibility issues. {pull}17425[17425]
- Fix issue 17734 to retry on rate-limit error in the Filebeat httpjson input. {issue}17734[17734] {pull}17735[17735]
- Fixed `cloudfoundry.access` to have the correct `cloudfoundry.app.id` contents. {pull}17847[17847]
- Fixing `ingress_controller.` fields to be of type keyword instead of text. {issue}17834[17834]
- Fixed typo in log message. {pull}17897[17897]
- Fix Cisco ASA ASA 3020** and 106023 messages {pull}17964[17964]
- Unescape file name from SQS message. {pull}18370[18370]
- Improve cisco asa and ftd pipelines' failure handler to avoid mapping temporary fields. {issue}18391[18391] {pull}18392[18392]
- Fix source.address not being set for nginx ingress_controller {pull}18511[18511]
- Fix PANW module wrong mappings for bytes and packets counters. {issue}18522[18522] {pull}18525[18525]
- Fixed ingestion of some Cisco ASA and FTD messages when a hostname was used instead of an IP for NAT fields. {issue}14034[14034] {pull}18376[18376]
- Fix a rate limit related issue in httpjson input for Okta module. {issue}18530[18530] {pull}18534[18534]
- Fix `googlecloud.audit` pipeline to only take in fields that are explicitly defined by the dataset. {issue}18465[18465] {pull}18472[18472]
- Fix `o365.audit` failing to ingest events when ip address is surrounded by square brackets. {issue}18587[18587] {pull}18591[18591]
- Fix Kubernetes Watcher goroutine leaks when input config is invalid and `input.reload` is enabled. {issue}18629[18629] {pull}18630[18630]
- Okta module now sets the Elasticsearch `_id` field to the Okta UUID value contained in each system log to minimize the possibility of duplicating events. {pull}18953[18953]
- Fix improper nesting of session_issuer object in aws cloudtrail fileset. {issue}18894[18894] {pull}18915[18915]
- Fix `o365` module ignoring `var.api` settings. {pull}18948[18948]
- Fix `netflow` module to support 7 bytepad for IPFIX template. {issue}18098[18098]
- Fix Cisco ASA dissect pattern for 313008 & 313009 messages. {pull}19149[19149]
- Fix date and timestamp formats for fortigate module {pull}19316[19316]
- Fix memory leak in tcp and unix input sources. {pull}19459[19459]
- Add missing `default_field: false` to aws filesets fields.yml. {pull}19568[19568]
- Fix tls mapping in suricata module {issue}19492[19492] {pull}19494[19494]

*Heartbeat*

- Fixed excessive memory usage introduced in 7.5 due to over-allocating memory for HTTP checks. {pull}15639[15639]
- Fixed TCP TLS checks to properly validate hostnames, this broke in 7.x and only worked for IP SANs. {pull}17549[17549]

*Journalbeat*


*Metricbeat*

- Add dedot for tags in ec2 metricset and cloudwatch metricset. {issue}15843[15843] {pull}15844[15844]
- Use RFC3339 format for timestamps collected using the SQL module. {pull}15847[15847]
- Avoid parsing errors returned from prometheus endpoints. {pull}15712[15712]
- Change lookup_fields from metricset.host to service.address {pull}15883[15883]
- Add dedot for cloudwatch metric name. {issue}15916[15916] {pull}15917[15917]
- Fixed issue `logstash-xpack` module suddenly ceasing to monitor Logstash. {issue}15974[15974] {pull}16044[16044]
- Fix skipping protocol scheme by light modules. {pull}16205[pull]
- Made `logstash-xpack` module once again have parity with internally-collected Logstash monitoring data. {pull}16198[16198]
- Change sqs metricset to use average as statistic method. {pull}16438[16438]
- Revert changes in `docker` module: add size flag to docker.container. {pull}16600[16600]
- Fix diskio issue for windows 32 bit on disk_performance struct alignment. {issue}16680[16680]
- Fix detection and logging of some error cases with light modules. {pull}14706[14706]
- Fix imports after PR was merged before rebase. {pull}16756[16756]
- Add dashboard for `redisenterprise` module. {pull}16752[16752]
- Dynamically choose a method for the system/service metricset to support older linux distros. {pull}16902[16902]
- Use max in k8s apiserver dashboard aggregations. {pull}17018[17018]
- Reduce memory usage in `elasticsearch/index` metricset. {issue}16503[16503] {pull}16538[16538]
- Check if CCR feature is available on Elasticsearch cluster before attempting to call CCR APIs from `elasticsearch/ccr` metricset. {issue}16511[16511] {pull}17073[17073]
- Use max in k8s overview dashboard aggregations. {pull}17015[17015]
- Fix Disk Used and Disk Usage visualizations in the Metricbeat System dashboards. {issue}12435[12435] {pull}17272[17272]
- Fix missing Accept header for Prometheus and OpenMetrics module. {issue}16870[16870] {pull}17291[17291]
- Further revise check for bad data in docker/memory. {pull}17400[17400]
- Fix issue in Jolokia module when mbean contains multiple quoted properties. {issue}17375[17375] {pull}17374[17374]
- Combine cloudwatch aggregated metrics into single event. {pull}17345[17345]
- Fix how we filter services by name in system/service {pull}17400[17400]
- Fix cloudwatch metricset missing tags collection. {issue}17419[17419] {pull}17424[17424]
- check if cpuOptions field is nil in DescribeInstances output in ec2 metricset. {pull}17418[17418]
- Fix aws.s3.bucket.name terms_field in s3 overview dashboard. {pull}17542[17542]
- Fix Unix socket path in memcached. {pull}17512[17512]
- Fix vsphere VM dashboard host aggregation visualizations. {pull}17555[17555]
- Fix azure storage dashboards. {pull}17590[17590]
- Metricbeat no longer needs to be started strictly after Logstash for `logstash-xpack` module to report correct data. {issue}17261[17261] {pull}17497[17497]
- Fix pubsub metricset to collect all GA stage metrics from gcp stackdriver. {issue}17154[17154] {pull}17600[17600]
- Add privileged option so as mb to access data dir in Openshift. {pull}17606[17606]
- Fix "ID" event generator of Google Cloud module {issue}17160[17160] {pull}17608[17608]
- Add privileged option for Auditbeat in Openshift {pull}17637[17637]
- Fix storage metricset to allow config without region/zone. {issue}17623[17623] {pull}17624[17624]
- Add a switch to the driver definition on SQL module to use pretty names. {pull}17378[17378]
- Fix overflow on Prometheus rates when new buckets are added on the go. {pull}17753[17753]
- Remove specific win32 api errors from events in perfmon. {issue}18292[18292] {pull}18361[18361]
- Fix application_pool metricset after pdh changes. {pull}18477[18477]
- Fix tags_filter for cloudwatch metricset in aws. {pull}18524[18524]
- Fix panic on `metricbeat test modules` when modules are configured in `metricbeat.modules`. {issue}18789[18789] {pull}18797[18797]
- Fix getting gcp compute instance metadata with partial zone/region in config. {pull}18757[18757]
- Add missing network.sent_packets_count metric into compute metricset in googlecloud module. {pull}18802[18802]
- Fix compute and pubsub dashboard for googlecloud module. {issue}18962[18962] {pull}18980[18980]
- Fix crash on vsphere module when Host information is not available. {issue}18996[18996] {pull}19078[19078]
- Fix incorrect usage of hints builder when exposed port is a substring of the hint {pull}19052[19052]
- Remove dedot for tag values in aws module. {issue}19112[19112] {pull}19221[19221]
- Stop counterCache only when already started {pull}19103[19103]
- Set tags correctly if the dimension value is ARN {issue}19111[19111] {pull}19433[19433]
- Fix bug incorrect parsing of float numbers as integers in Couchbase module {issue}18949[18949] {pull}19055[19055]
- Fix config example in the perfmon configuration files. {pull}19539[19539]
- Add missing info about the rest of the azure metricsets in the documentation. {pull}19601[19601]
- Fix k8s scheduler compatibility issue. {pull}19699[19699]
- Fix SQL module mapping NULL values as string {pull}18955[18955] {issue}18898[18898

*Packetbeat*

- Enable setting promiscuous mode automatically. {pull}11366[11366]

*Winlogbeat*

- Fix invalid IP addresses in DNS query results from Sysmon data. {issue}18432[18432] {pull}18436[18436]
- Fields from Winlogbeat modules were not being included in index templates and patterns. {pull}18983[18983]

*Functionbeat*

- Fix timeout option of GCP functions. {issue}16282[16282] {pull}16287[16287]

==== Added

*Affecting all Beats*

- Add configuration for APM instrumentation and expose the tracer trough the Beat object. {pull}17938[17938]
- Add document_id setting to decode_json_fields processor. {pull}15859[15859]
- Include network information by default on add_host_metadata and add_observer_metadata. {issue}15347[15347] {pull}16077[16077]
- Add `aws_ec2` provider for autodiscover. {issue}12518[12518] {pull}14823[14823]
- Add monitoring variable `libbeat.config.scans` to distinguish scans of the configuration directory from actual reloads of its contents. {pull}16440[16440]
- Add support for multiple password in redis output. {issue}16058[16058] {pull}16206[16206]
- Add support for Histogram type in fields.yml {pull}16570[16570]
- Windows .exe files now have embedded file version info. {issue}15232[15232]t
- Remove experimental flag from `setup.template.append_fields` {pull}16576[16576]
- Add `add_cloudfoundry_metadata` processor to annotate events with Cloud Foundry application data. {pull}16621[16621]
- Add Kerberos support to Kafka input and output. {pull}16781[16781]
- Add `add_cloudfoundry_metadata` processor to annotate events with Cloud Foundry application data. {pull}16621[16621
- Add support for kubernetes provider to recognize namespace level defaults {pull}16321[16321]
- Add `translate_sid` processor on Windows for converting Windows security identifier (SID) values to names. {issue}7451[7451] {pull}16013[16013]
- Add capability of enrich `container.id` with process id in `add_process_metadata` processor {pull}15947[15947]
- Update RPM packages contained in Beat Docker images. {issue}17035[17035]
- Update supported versions of `redis` output. {pull}17198[17198]
- Update documentation for system.process.memory fields to include clarification on Windows os's. {pull}17268[17268]
- Add `replace` processor for replacing string values of fields. {pull}17342[17342]
- Add optional regex based cid extractor to `add_kubernetes_metadata` processor. {pull}17360[17360]
- Add `urldecode` processor to for decoding URL-encoded fields. {pull}17505[17505]
- Add support for AWS IAM `role_arn` in credentials config. {pull}17658[17658] {issue}12464[12464]
- Add keystore support for autodiscover static configurations. {pull]16306[16306]
- Add Kerberos support to Elasticsearch output. {pull}17927[17927]
- Add k8s keystore backend. {pull}18096[18096]
- Add support for fixed length extraction in `dissect` processor. {pull}17191[17191]
- Set `agent.name` to the hostname by default. {issue}16377[16377] {pull}18000[18000]
- Add support for basic ECS logging. {pull}17974[17974]
- Add config example of how to skip the `add_host_metadata` processor when forwarding logs. {issue}13920[13920] {pull}18153[18153]
- When using the `decode_json_fields` processor, decoded fields are now deep-merged into existing event. {pull}17958[17958]
- Add backoff configuration options for the Kafka output. {issue}16777[16777] {pull}17808[17808]
- Add TLS support to Kerberos authentication in Elasticsearch. {pull}18607[18607]
- Change ownership of files in docker images so they can be used in secured environments. {pull}12905[12905]
- Upgrade k8s.io/client-go and k8s keystore tests. {pull}18817[18817]
- Add support for multiple sets of hints on autodiscover {pull}18883[18883]
- Add a configurable delay between retries when an app metadata cannot be retrieved by `add_cloudfoundry_metadata`. {pull}19181[19181]
- Add data type conversion in `dissect` processor for converting string values to other basic data types. {pull}18683[18683]
- Add the `ignore_failure` configuration option to the dissect processor. {pull}19464[19464]
- Add the `overwrite_keys` configuration option to the dissect processor. {pull}19464[19464]
- Add support to trim captured values in the dissect processor. {pull}19464[19464]
- Added the `max_cached_sessions` option to the script processor. {pull}19562[19562]

*Auditbeat*

- Reference kubernetes manifests include configuration for auditd and enrichment with kubernetes metadata. {pull}17431[17431]
- Reference kubernetes manifests mount data directory from the host, so data persist between executions in the same node. {pull}17429[17429]
- Log to stderr when running using reference kubernetes manifests. {pull}17443[174443]
- Fix syscall kprobe arguments for 32-bit systems in socket module. {pull}17500[17500]
- Fix memory leak on when we miss socket close kprobe events. {pull}17500[17500]
- Add system module process dataset ECS categorization fields. {pull}18032[18032]
- Add system module socket dataset ECS categorization fields. {pull}18036[18036]
- Add ECS categories for system module host dataset. {pull}18031[18031]
- Add system module package dataset ECS categorization fields. {pull}18033[18033]
- Add system module login dataset ECS categorization fields. {pull}18034[18034]
- Add system module user dataset ECS categorization fields. {pull}18035[18035]
- Add file integrity module ECS categorization fields. {pull}18012[18012]
- Add `file.mime_type`, `file.extension`, and `file.drive_letter` for file integrity module. {pull}18012[18012]
- Add ECS categorization info for auditd module {pull}18596[18596]

*Filebeat*

- Set event.outcome field based on googlecloud audit log output. {pull}15731[15731]
- Add dashboard for AWS ELB fileset. {pull}15804[15804]
- Add dashboard for AWS vpcflow fileset. {pull}16007[16007]
- Add ECS tls fields to zeek:smtp,rdp,ssl and aws:s3access,elb {issue}15757[15757] {pull}15935[15936]
- Add custom string mapping to CEF module to support Forcepoint NGFW {issue}14663[14663] {pull}15910[15910]
- Add ingress nginx controller fileset {pull}16197[16197]
- move create-[module,fileset,fields] to mage and enable in x-pack/filebeat {pull}15836[15836]
- Add ECS tls and categorization fields to apache module. {issue}16032[16032] {pull}16121[16121]
- Work on e2e ACK's for the azure-eventhub input {issue}15671[15671] {pull}16215[16215]
- Add MQTT input. {issue}15602[15602] {pull}16204[16204]
- Add ECS categorization fields to activemq module. {issue}16151[16151] {pull}16201[16201]
- Add a TLS test and more debug output to httpjson input {pull}16315[16315]
- Add an SSL config example in config.yml for filebeat MISP module. {pull}16320[16320]
- Improve ECS categorization, container & process field mappings in auditd module. {issue}16153[16153] {pull}16280[16280]
- Improve ECS field mappings in aws module. {issue}16154[16154] {pull}16307[16307]
- Improve ECS categorization field mappings in googlecloud module. {issue}16030[16030] {pull}16500[16500]
- Improve ECS field mappings in haproxy module. {issue}16162[16162] {pull}16529[16529]
- Add cloudwatch fileset and ec2 fileset in aws module. {issue}13716[13716] {pull}16579[16579]
- Improve ECS categorization field mappings in kibana module. {issue}16168[16168] {pull}16652[16652]
- Improve the decode_cef processor by reducing the number of memory allocations. {pull}16587[16587]
- Add `cloudfoundry` input to send events from Cloud Foundry. {pull}16586[16586]
- Improve ECS categorization field mappings in iis module. {issue}16165[16165] {pull}16618[16618]
- Improve ECS categorization field mapping in kafka module. {issue}16167[16167] {pull}16645[16645]
- Allow users to override pipeline ID in fileset input config. {issue}9531[9531] {pull}16561[16561]
- Add `o365audit` input type for consuming events from Office 365 Management Activity API. {issue}16196[16196] {pull}16244[16244]
- Improve ECS categorization field mappings in logstash module. {issue}16169[16169] {pull}16668[16668]
- Update filebeat httpjson input to support pagination via Header and Okta module. {pull}16354[16354]
- Improve ECS categorization field mapping in icinga module. {issue}16164[16164] {pull}16533[16533]
- Improve ECS categorization field mappings in ibmmq module. {issue}16163[16163] {pull}16532[16532]
- Improve ECS categorization, host field mappings in elasticsearch module. {issue}16160[16160] {pull}16469[16469]
- Add ECS related fields to CEF module {issue}16157[16157] {pull}16338[16338]
- Improve ECS categorization field mappings in suricata module. {issue}16181[16181] {pull}16843[16843]
- Release ActiveMQ module as GA. {issue}17047[17047] {pull}17049[17049]
- Improve ECS categorization field mappings in iptables module. {issue}16166[16166] {pull}16637[16637]
- Add Filebeat Okta module. {pull}16362[16362]
- Add custom string mapping to CEF module to support Check Point devices. {issue}16041[16041] {pull}16907[16907]
- Add pattern for Cisco ASA / FTD Message 734001 {issue}16212[16212] {pull}16612[16612]
- Added new module `o365` for ingesting Office 365 management activity API events. {issue}16196[16196] {pull}16386[16386]
- Add source field in k8s events {pull}17209[17209]
- Improve AWS cloudtrail field mappings {issue}16086[16086] {issue}16110[16110] {pull}17155[17155]
- Added new module `crowdstrike` for ingesting Crowdstrike Falcon streaming API endpoint event data. {pull}16988[16988]
- Added documentation for running Filebeat in Cloud Foundry. {pull}17275[17275]
- Move azure-eventhub input to GA. {issue}15671[15671] {pull}17313[17313]
- Improve ECS categorization field mappings in mongodb module. {issue}16170[16170] {pull}17371[17371]
- Improve ECS categorization field mappings for mssql module. {issue}16171[16171] {pull}17376[17376]
- Added access_key_id, secret_access_key and session_token into aws module config. {pull}17456[17456]
- Add dashboard for Google Cloud Audit and AWS CloudTrail. {pull}17379[17379]
- Improve ECS categorization field mappings for mysql module. {issue}16172[16172] {pull}17491[17491]
- Release Google Cloud module as GA. {pull}17511[17511]
- Add config option to select a different azure cloud env in the azure-eventhub input and azure module. {issue}17649[17649] {pull}17659[17659]
- Added new Checkpoint Syslog filebeat module. {pull}17682[17682]
- Improve ECS categorization field mappings for nats module. {issue}16173[16173] {pull}17550[17550]
- Add support for v10, v11 and v12 logs on Postgres {issue}13810[13810] {pull}17732[17732]
- Enhance `elasticsearch/server` fileset to handle ECS-compatible logs emitted by Elasticsearch. {issue}17715[17715] {pull}17714[17714]
- Add support for Google Application Default Credentials to the Google Pub/Sub input and Google Cloud modules. {pull}15668[15668]
- Enhance `elasticsearch/deprecation` fileset to handle ECS-compatible logs emitted by Elasticsearch. {issue}17715[17715] {pull}17728[17728]
- Enhance `elasticsearch/slowlog` fileset to handle ECS-compatible logs emitted by Elasticsearch. {issue}17715[17715] {pull}17729[17729]
- Improve ECS categorization field mappings in misp module. {issue}16026[16026] {pull}17344[17344]
- Added Unix stream socket support as an input source and a syslog input source. {pull}17492[17492]
- Added new Fortigate Syslog filebeat module. {pull}17890[17890]
- Improve ECS categorization field mappings in postgresql module. {issue}16177[16177] {pull}17914[17914]
- Improve ECS categorization field mappings in rabbitmq module. {issue}16178[16178] {pull}17916[17916]
- Make `decode_cef` processor GA. {pull}17944[17944]
- Improve ECS categorization field mappings in redis module. {issue}16179[16179] {pull}17918[17918]
- Improve ECS categorization field mappings for zeek module. {issue}16029[16029] {pull}17738[17738]
- Improve ECS categorization field mappings for netflow module. {issue}16135[16135] {pull}18108[18108]
- Added an input option `publisher_pipeline.disable_host` to disable `host.name`
  from being added to events by default. {pull}18159[18159]
- Improve ECS categorization field mappings in system module. {issue}16031[16031] {pull}18065[18065]
- Change the `json.*` input settings implementation to merge parsed json objects with existing objects in the event instead of fully replacing them. {pull}17958[17958]
- Improve ECS categorization field mappings in osquery module. {issue}16176[16176] {pull}17881[17881]
- Added http_endpoint input{pull}18298[18298]
- Add support for array parsing in azure-eventhub input. {pull}18585[18585]
- Added `observer.vendor`, `observer.product`, and `observer.type` to PANW module events. {pull}18223[18223]
- The `logstash` module can now automatically detect the log file format (JSON or plaintext) and process it accordingly. {issue}9964[9964] {pull}18095[18095]
- Improve ECS categorization field mappings in envoyproxy module. {issue}16161[16161] {pull}18395[18395]
- Improve ECS categorization field mappings in coredns module. {issue}16159[16159] {pull}18424[18424]
- Improve ECS categorization field mappings in cisco module. {issue}16028[16028] {pull}18537[18537]
- The s3 input can now automatically detect gzipped objects. {issue}18283[18283] {pull}18764[18764]
- Add geoip AS lookup & improve ECS categorization in aws cloudtrail fileset. {issue}18644[18644] {pull}18958[18958]
- Improved performance of PANW sample dashboards. {issue}19031[19031] {pull}19032[19032]
- Add support for v1 consumer API in Cloud Foundry input, use it by default. {pull}19125[19125]
- Explicitly set ECS version in all Filebeat modules. {pull}19198[19198]
- Add new mode to multiline reader to aggregate constant number of lines {pull}18352[18352]
- Add automatic retries and exponential backoff to httpjson input. {pull}18956[18956]
- Add awscloudwatch input. {pull}19025[19025]
- Changed the panw module to pass through (rather than drop) message types other than threat and traffic. {issue}16815[16815] {pull}19375[19375]
- Add support for timezone offsets and `Z` to decode_cef timestamp parser. {pull}19346[19346]
- Improve ECS categorization field mappings in traefik module. {issue}16183[16183] {pull}19379[19379]
- Improve ECS categorization field mappings in azure module. {issue}16155[16155] {pull}19376[19376]
- Add text & flattened versions of fields with unknown subfields in aws cloudtrail fileset. {issue}18866[18866] {pull}19121[19121]
<<<<<<< HEAD
- Added Microsoft Defender ATP Module. {issue}17997[17997] {pull}19197[19197]
=======
- Add experimental dataset tomcat/log for Apache TomCat logs {pull}19713[19713]
- Add experimental dataset netscout/sightline for Netscout Arbor Sightline logs {pull}19713[19713]
- Add experimental dataset barracuda/waf for Barracuda Web Application Firewall logs {pull}19713[19713]
- Add experimental dataset f5/bigipapm for F5 Big-IP Access Policy Manager logs {pull}19713[19713]
- Add experimental dataset bluecoat/director for Bluecoat Director logs {pull}19713[19713]
- Add experimental dataset cisco/nexus for Cisco Nexus logs {pull}19713[19713]
- Add experimental dataset citrix/virtualapps for Citrix Virtual Apps logs {pull}19713[19713]
- Add experimental dataset cylance/protect for Cylance Protect logs {pull}19713[19713]
- Add experimental dataset f5/firepass for F5 FirePass SSL VPN logs {pull}19713[19713]
- Add experimental dataset fortinet/clientendpoint for Fortinet FortiClient Endpoint Protection logs {pull}19713[19713]
- Add experimental dataset imperva/securesphere for Imperva Secure Sphere logs {pull}19713[19713]
- Add experimental dataset infoblox/nios for Infoblox Network Identity Operating System logs {pull}19713[19713]
- Add experimental dataset juniper/junos for Juniper Junos OS logs {pull}19713[19713]
- Add experimental dataset kaspersky/av for Kaspersky Anti-Virus logs {pull}19713[19713]
- Add experimental dataset microsoft/dhcp for Microsoft DHCP Server logs {pull}19713[19713]
- Add experimental dataset tenable/nessus_security for Tenable Nessus Security Scanner logs {pull}19713[19713]
- Add experimental dataset rapid7/nexpose for Rapid7 Nexpose logs {pull}19713[19713]
- Add experimental dataset radware/defensepro for Radware DefensePro logs {pull}19713[19713]
- Add experimental dataset sonicwall/firewall for Sonicwall Firewalls logs {pull}19713[19713]
- Add experimental dataset squid/log for Squid Proxy Server logs {pull}19713[19713]
- Add experimental dataset zscaler/zia for Zscaler Internet Access logs {pull}19713[19713]
>>>>>>> 6d0dc626

*Heartbeat*

- Allow a list of status codes for HTTP checks. {pull}15587[15587]
- Add additional ECS compatible fields for TLS information. {pull}17687[17687]
- Record HTTP response headers. {pull}18327[18327]

*Journalbeat*

- Added an `id` config option to inputs to allow running multiple inputs on the
  same journal. {pull}18467{18467}
- Add basic ECS categorization and `log.syslog` fields. {pull}19176[19176]

*Metricbeat*

- Move the windows pdh implementation from perfmon to a shared location in order for future modules/metricsets to make use of. {pull}15503[15503]
- Add lambda metricset in aws module. {pull}15260[15260]
- Expand data for the `system/memory` metricset {pull}15492[15492]
- Add azure `storage` metricset in order to retrieve metric values for storage accounts. {issue}14548[14548] {pull}15342[15342]
- Add cost warnings for the azure module. {pull}15356[15356]
- Add DynamoDB AWS Metricbeat light module {pull}15097[15097]
- Release elb module as GA. {pull}15485[15485]
- Add a `system/network_summary` metricset {pull}15196[15196]
- Add mesh metricset for Istio Metricbeat module {pull}15535[15535]
- Add mixer metricset for Istio Metricbeat module {pull}15696[15696]
- Add pilot metricset for Istio Metricbeat module {pull}15761[15761]
- Make the `system/cpu` metricset collect normalized CPU metrics by default. {issue}15618[15618] {pull}15729[15729]
- Add galley metricset for Istio Metricbeat module {pull}15857[15857]
- Add `key/value` mode for SQL module. {issue}15770[15770] {pull]15845[15845]
- Add STAN dashboard {pull}15654[15654]
- Add support for Unix socket in Memcached metricbeat module. {issue}13685[13685] {pull}15822[15822]
- Add `up` metric to prometheus metrics collected from host {pull}15948[15948]
- Add citadel metricset for Istio Metricbeat module {pull}15990[15990]
- Add support for processors in light modules. {issue}14740[14740] {pull}15923[15923]
- Add collecting AuroraDB metrics in rds metricset. {issue}14142[14142] {pull}16004[16004]
- Reuse connections in SQL module. {pull}16001[16001]
- Improve the `logstash` module (when `xpack.enabled` is set to `true`) to use the override `cluster_uuid` returned by Logstash APIs. {issue}15772[15772] {pull}15795[15795]
- Add region parameter in googlecloud module. {issue}15780[15780] {pull}16203[16203]
- Add kubernetes storage class support via kube-state-metrics. {pull}16145[16145]
- Add database_account azure metricset. {issue}15758[15758]
- Add support for NATS 2.1. {pull}16317[16317]
- Add Load Balancing metricset to GCP {pull}15559[15559]
- Add support for Dropwizard metrics 4.1. {pull}16332[16332]
- Add azure container metricset in order to monitor containers. {issue}15751[15751] {pull}16421[16421]
- Improve the `haproxy` module to support metrics exposed via HTTPS. {issue}14579[14579] {pull}16333[16333]
- Add filtering option for prometheus collector. {pull}16420[16420]
- Add metricsets based on Ceph Manager Daemon to the `ceph` module. {issue}7723[7723] {pull}16254[16254]
- Release `statsd` module as GA. {pull}16447[16447] {issue}14280[14280]
- Add collecting tags and tags_filter for rds metricset in aws module. {pull}16605[16605] {issue}16358[16358]
- Add OpenMetrics Metricbeat module {pull}16596[16596]
- Add `cloudfoundry` module to send events from Cloud Foundry. {pull}16671[16671]
- Add `redisenterprise` module. {pull}16482[16482] {issue}15269[15269]
- Add system/users metricset as beta {pull}16569[16569]
- Align fields to ECS and add more tests for the azure module. {issue}16024[16024] {pull}16754[16754]
- Add additional cgroup fields to docker/diskio{pull}16638[16638]
- Add PubSub metricset to Google Cloud Platform module {pull}15536[15536]
- Add overview dashboard for googlecloud compute metricset. {issue}16534[16534] {pull}16819[16819]
- Add Prometheus remote write endpoint {pull}16609[16609]
- Release STAN module as GA. {pull}16980[16980]
- Add query metricset for prometheus module. {pull}17104[17104]
- Release ActiveMQ module as GA. {issue}17047[17047] {pull}17049[17049]
- Release Zookeeper/connection module as GA. {issue}14281[14281] {pull}17043[17043]
- Add support for CouchDB v2 {issue}16352[16352] {pull}16455[16455]
- Add dashboard for pubsub metricset in googlecloud module. {pull}17161[17161]
- Add dashboards for the azure container metricsets. {pull}17194[17194]
- Replace vpc metricset into vpn, transitgateway and natgateway metricsets. {pull}16892[16892]
- Use Elasticsearch histogram type to store Prometheus histograms {pull}17061[17061]
- Allow to rate Prometheus counters when scraping them {pull}17061[17061]
- Release Oracle module as GA. {issue}14279[14279] {pull}16833[16833]
- Release vsphere module as GA. {issue}15798[15798] {pull}17119[17119]
- Add Storage metricsets to GCP module {pull}15598[15598]
- Added documentation for running Metricbeat in Cloud Foundry. {pull}17275[17275]
- Add test for documented fields check for metricsets without a http input. {issue}17315[17315] {pull}17334[17334]
- Add final tests and move label to GA for the azure module in metricbeat. {pull}17319[17319]
- Refactor windows/perfmon metricset configuration options and event output. {pull}17596[17596]
- Reference kubernetes manifests mount data directory from the host when running metricbeat as daemonset, so data persist between executions in the same node. {pull}17429[17429]
- Add more detailed error messages, system tests and small refactoring to the service metricset in windows. {pull}17725[17725]
- Stack Monitoring modules now auto-configure required metricsets when `xpack.enabled: true` is set. {issue}16471[[16471] {pull}17609[17609]
- Add Metricbeat IIS module dashboards. {pull}17966[17966]
- Add dashboard for the azure database account metricset. {pull}17901[17901]
- Allow partial region and zone name in googlecloud module config. {pull}17913[17913]
- Add aggregation aligner as a config parameter for googlecloud stackdriver metricset. {issue}17141[[17141] {pull}17719[17719]
- Move the perfmon metricset to GA. {issue}16608[16608] {pull}17879[17879]
- Add static mapping for metricsets under aws module. {pull}17614[17614] {pull}17650[17650]
- Add dashboard for googlecloud storage metricset. {pull}18172[18172]
- Collect new `bulk` indexing metrics from Elasticsearch when `xpack.enabled:true` is set. {issue} {pull}17992[17992]
- Remove requirement to connect as sysdba in Oracle module {issue}15846[15846] {pull}18182[18182]
- Update MSSQL module to fix some SSPI authentication and add brackets to USE statements {pull}17862[17862]]
- Add client address to events from http server module {pull}18336[18336]
- Remove required for region/zone and make stackdriver a metricset in googlecloud. {issue}16785[16785] {pull}18398[18398]
- Add memory metrics into compute googlecloud. {pull}18802[18802]
- Add new fields to HAProxy module. {issue}18523[18523]
- Add Tomcat overview dashboard {pull}14026[14026]
- Accept prefix as metric_types config parameter in googlecloud stackdriver metricset. {pull}19345[19345]
- Update Couchbase to version 6.5 {issue}18595[18595] {pull}19055[19055]
- Add dashboards for googlecloud load balancing metricset. {pull}18369[18369]
- Add support for v1 consumer API in Cloud Foundry module, use it by default. {pull}19268[19268]
- Add support for named ports in autodiscover. {pull}19398[19398]
- Add param `aws_partition` to support aws-cn, aws-us-gov regions. {issue}18850[18850] {pull}19423[19423]
- Add support for wildcard `*` in dimension value of AWS CloudWatch metrics config. {issue}18050[18050] {pull}19660[19660]
- The `elasticsearch/index` metricset now collects metrics for hidden indices as well. {issue}18639[18639] {pull}18703[18703]
- Added `performance` and `query` metricsets to `mysql` module. {pull}18955[18955]
- The `elasticsearch-xpack/index` metricset now reports hidden indices as such. {issue}18639[18639] {pull}18706[18706]
- Adds support for app insights metrics in the azure module. {issue}18570[18570] {pull}18940[18940]

*Packetbeat*

- Add an example to packetbeat.yml of using the `forwarded` tag to disable
  `host` metadata fields when processing network data from network tap or mirror
  port. {pull}19209[19209]
- Add ECS fields for x509 certs, event categorization, and related IP info. {pull}19167[19167]

*Functionbeat*
- Add basic ECS categorization and `cloud` fields. {pull}19174[19174]

*Winlogbeat*

- Add more DNS error codes to the Sysmon module. {issue}15685[15685]
- Add experimental event log reader implementation that should be faster in most cases. {issue}6585[6585] {pull}16849[16849]
- Set process.command_line and process.parent.command_line from Sysmon Event ID 1. {pull}17327[17327]
- Add support for event IDs 4673,4674,4697,4698,4699,4700,4701,4702,4768,4769,4770,4771,4776,4778,4779,4964 to the Security module {pull}17517[17517]
- Add registry and code signature information and ECS categorization fields for sysmon module {pull}18058[18058]
- Add new winlogbeat security dashboard {pull}18775[18775]

*Elastic Log Driver*
- Add support for `docker logs` command {pull}19531[19531]

==== Deprecated

*Affecting all Beats*

*Filebeat*


*Heartbeat*

*Journalbeat*

*Metricbeat*
- Deprecate tags config parameter in cloudwatch metricset. {pull}16733[16733]
- Deprecate tags.resource_type_filter config parameter and replace with resource_type. {pull}19688[19688]

*Packetbeat*

*Winlogbeat*

*Functionbeat*

==== Known Issue

*Journalbeat*<|MERGE_RESOLUTION|>--- conflicted
+++ resolved
@@ -441,9 +441,7 @@
 - Improve ECS categorization field mappings in traefik module. {issue}16183[16183] {pull}19379[19379]
 - Improve ECS categorization field mappings in azure module. {issue}16155[16155] {pull}19376[19376]
 - Add text & flattened versions of fields with unknown subfields in aws cloudtrail fileset. {issue}18866[18866] {pull}19121[19121]
-<<<<<<< HEAD
 - Added Microsoft Defender ATP Module. {issue}17997[17997] {pull}19197[19197]
-=======
 - Add experimental dataset tomcat/log for Apache TomCat logs {pull}19713[19713]
 - Add experimental dataset netscout/sightline for Netscout Arbor Sightline logs {pull}19713[19713]
 - Add experimental dataset barracuda/waf for Barracuda Web Application Firewall logs {pull}19713[19713]
@@ -465,7 +463,6 @@
 - Add experimental dataset sonicwall/firewall for Sonicwall Firewalls logs {pull}19713[19713]
 - Add experimental dataset squid/log for Squid Proxy Server logs {pull}19713[19713]
 - Add experimental dataset zscaler/zia for Zscaler Internet Access logs {pull}19713[19713]
->>>>>>> 6d0dc626
 
 *Heartbeat*
 
